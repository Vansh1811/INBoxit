<<<<<<< HEAD
import React, { useEffect, useState, useCallback } from 'react';
=======
import React, { useEffect, useState } from 'react';
import { BrowserRouter as Router, Routes, Route, Navigate } from 'react-router-dom';
>>>>>>> 2a63b5ef
import { motion, AnimatePresence } from 'framer-motion';
import './App.css';
import ErrorBoundary from './components/ErrorBoundary';
import './components/ErrorBoundary.css';
import LandingPage from './pages/LandingPage';
import Dashboard from './pages/Dashboard';
import Settings from './pages/Settings';
import LoadingSpinner from './components/ui/LoadingSpinner';
import { ToastContainer } from './components/ui/Toast';
import apiService from './services/api';

function App() {
  const [user, setUser] = useState(null);
  const [darkMode, setDarkMode] = useState(false);
  const [isLoading, setIsLoading] = useState(true);

  // Load dark mode preference from localStorage
  useEffect(() => {
    const savedDarkMode = localStorage.getItem('darkMode');
    if (savedDarkMode) {
      setDarkMode(JSON.parse(savedDarkMode));
    }
  }, []);

  // Save dark mode preference to localStorage
  useEffect(() => {
    localStorage.setItem('darkMode', JSON.stringify(darkMode));
  }, [darkMode]);

  const checkLoginStatus = useCallback(async () => {
    try {
      const data = await apiService.checkLoginStatus();
      const userObj = {
        ...data,
        name: data.displayName || data.name,
        email: data.emails?.[0]?.value || data.email,
      };
      setUser(userObj);
    } catch (err) {
      setUser(null);
      console.error('Login check error:', err);
    } finally {
      setIsLoading(false);
    }
  }, []);

  useEffect(() => {
    checkLoginStatus();
  }, [checkLoginStatus]);

<<<<<<< HEAD
  const testGmailConnection = async () => {
    try {
      const data = await apiService.testConnection();
      setStatus({
        status: 'success',
        services: data.services || [],
        message: data.message,
      });
    } catch (err) {
      setStatus({
        status: 'error',
        message: err.message || 'Connection failed',
      });
    }
  };

  const toggleDarkMode = () => setDarkMode(!darkMode);

=======
>>>>>>> 2a63b5ef
  if (isLoading) {
    return (
      <motion.div
        className={`app ${darkMode ? 'dark-mode' : ''}`}
        initial={{ opacity: 0 }}
        animate={{ opacity: 1 }}
      >
        <LoadingSpinner
          fullScreen={true}
          size="xl"
          text="Loading InboxIt..."
          color="primary"
        />
      </motion.div>
    );
  }

  const appVariants = {
    hidden: { opacity: 0 },
    visible: {
      opacity: 1,
      transition: {
        duration: 0.5,
        staggerChildren: 0.1,
      },
    },
  };

  const contentVariants = {
    hidden: { opacity: 0, y: 20 },
    visible: {
      opacity: 1,
      y: 0,
      transition: {
        duration: 0.4,
        ease: [0.25, 0.46, 0.45, 0.94],
      },
    },
  };

  return (
    <ErrorBoundary>
<<<<<<< HEAD
      <motion.div
        className={`app ${darkMode ? 'dark-mode' : ''}`}
        variants={appVariants}
        initial="hidden"
        animate="visible"
      >
        <ToastContainer />

        <motion.div variants={contentVariants}>
          <Header user={user} darkMode={darkMode} toggleDarkMode={toggleDarkMode} />
        </motion.div>

        <AnimatePresence mode="wait">
          {!user ? (
            <motion.div
              key="login"
              variants={contentVariants}
              initial="hidden"
              animate="visible"
              exit="hidden"
            >
              <LoginSection />
            </motion.div>
          ) : (
            <motion.div
              key="dashboard"
              variants={contentVariants}
              initial="hidden"
              animate="visible"
              exit="hidden"
            >
              <ConnectionStatus status={status} retry={testGmailConnection} />
              <Dashboard />
            </motion.div>
          )}
        </AnimatePresence>
      </motion.div>
=======
      <Router>
        <div className={`app ${darkMode ? 'dark-mode' : ''}`}>
          <ToastContainer />
          
          <Routes>
            <Route 
              path="/" 
              element={!user ? <LandingPage /> : <Navigate to="/dashboard" replace />} 
            />
            <Route 
              path="/dashboard" 
              element={user ? <Dashboard /> : <Navigate to="/" replace />} 
            />
            <Route 
              path="/settings" 
              element={user ? <Settings /> : <Navigate to="/" replace />} 
            />
            <Route path="*" element={<Navigate to="/" replace />} />
          </Routes>
        </div>
      </Router>
>>>>>>> 2a63b5ef
    </ErrorBoundary>
  );
}

export default App;<|MERGE_RESOLUTION|>--- conflicted
+++ resolved
@@ -1,9 +1,5 @@
-<<<<<<< HEAD
-import React, { useEffect, useState, useCallback } from 'react';
-=======
 import React, { useEffect, useState } from 'react';
 import { BrowserRouter as Router, Routes, Route, Navigate } from 'react-router-dom';
->>>>>>> 2a63b5ef
 import { motion, AnimatePresence } from 'framer-motion';
 import './App.css';
 import ErrorBoundary from './components/ErrorBoundary';
@@ -54,27 +50,6 @@
     checkLoginStatus();
   }, [checkLoginStatus]);
 
-<<<<<<< HEAD
-  const testGmailConnection = async () => {
-    try {
-      const data = await apiService.testConnection();
-      setStatus({
-        status: 'success',
-        services: data.services || [],
-        message: data.message,
-      });
-    } catch (err) {
-      setStatus({
-        status: 'error',
-        message: err.message || 'Connection failed',
-      });
-    }
-  };
-
-  const toggleDarkMode = () => setDarkMode(!darkMode);
-
-=======
->>>>>>> 2a63b5ef
   if (isLoading) {
     return (
       <motion.div
@@ -117,45 +92,6 @@
 
   return (
     <ErrorBoundary>
-<<<<<<< HEAD
-      <motion.div
-        className={`app ${darkMode ? 'dark-mode' : ''}`}
-        variants={appVariants}
-        initial="hidden"
-        animate="visible"
-      >
-        <ToastContainer />
-
-        <motion.div variants={contentVariants}>
-          <Header user={user} darkMode={darkMode} toggleDarkMode={toggleDarkMode} />
-        </motion.div>
-
-        <AnimatePresence mode="wait">
-          {!user ? (
-            <motion.div
-              key="login"
-              variants={contentVariants}
-              initial="hidden"
-              animate="visible"
-              exit="hidden"
-            >
-              <LoginSection />
-            </motion.div>
-          ) : (
-            <motion.div
-              key="dashboard"
-              variants={contentVariants}
-              initial="hidden"
-              animate="visible"
-              exit="hidden"
-            >
-              <ConnectionStatus status={status} retry={testGmailConnection} />
-              <Dashboard />
-            </motion.div>
-          )}
-        </AnimatePresence>
-      </motion.div>
-=======
       <Router>
         <div className={`app ${darkMode ? 'dark-mode' : ''}`}>
           <ToastContainer />
@@ -177,7 +113,6 @@
           </Routes>
         </div>
       </Router>
->>>>>>> 2a63b5ef
     </ErrorBoundary>
   );
 }
