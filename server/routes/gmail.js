const express = require('express');
const router = express.Router();
<<<<<<< HEAD
const {
  detectSignupEmails,
  detectNewSignupEmails
} = require('../helpers/detectSignupEmails');
=======
const { detectSignupEmails, detectNewSignupEmails } = require('../helpers/detectSignupEmails');
>>>>>>> 2a63b5ef
const testGmailConnection = require('../helpers/test');
const tokenManager = require('../utils/tokenManager');
const logger = require('../utils/logger');
const { clearUserCache } = require('../utils/cache');
const User = require('../models/User');

// Simple async handler for now
const asyncHandler = (fn) => (req, res, next) => {
  Promise.resolve(fn(req, res, next)).catch(next);
};

<<<<<<< HEAD
// GET /gmail/all-signups
router.get('/all-signups', asyncHandler(async (req, res) => {
  try {
    if (!req.isAuthenticated()) {
      return res.status(401).json({ message: 'Not logged in' });
    }
=======
router.get('/all-signups', async (req, res) => {
  try {
  if (!req.isAuthenticated()) {
    return res.status(401).json({ message: 'Not logged in' });
  }
>>>>>>> 2a63b5ef

    const forceRefresh = req.query.refresh === 'true';

    if (!req.user || !req.user.accessToken) {
      return res.status(401).json({ 
        error: 'Access token missing - please log in again',
        action: 'REAUTH_REQUIRED'
      });
    }

    logger.info('Detecting signup services', { 
      userId: req.user.id || req.user._id,
      forceRefresh,
      email: req.user.email
    });

    // Enhanced progress tracking
    const progressCallback = (progress) => {
      // In a real app, you might use WebSockets to send real-time progress
      logger.info('Scan progress', {
        userId: req.user.id,
        ...progress
      });
    };

    const results = await detectSignupEmails(req.user, forceRefresh, progressCallback);

    if (Array.isArray(results) && results.length > 0) {
      await User.findOneAndUpdate(
        { googleId: req.user.id },
        { 
          signupServices: results,
          lastScan: new Date()
        },
        { upsert: true }
      );
      logger.info(`Saved ${results.length} services to user profile`, { userId: req.user.id });
    }

    res.json({
      services: results,
      count: results.length,
      lastScan: new Date().toISOString(),
      scanStats: {
        totalFound: results.length,
        suspicious: results.filter(s => s.suspicious).length,
        domains: [...new Set(results.map(s => s.domain))].length
      },
      status: 'success'
    });

  } catch (err) {
    console.error('FULL ERROR STACK:', err);
    logger.error('Error fetching signup emails', {
      userId: req.user?.id,
      error: err.stack || err.message
    });
    res.status(500).json({ 
      error: 'Failed to fetch signup emails',
      details: err.message 
    });
  }
  } catch (err) {
    console.error('Gmail route error:', err);
    res.status(500).json({ 
      error: 'Failed to fetch signup emails',
      details: err.message 
    });
  }
});

<<<<<<< HEAD
// GET /gmail/saved-services
router.get('/saved-services', validatePagination, asyncHandler(async (req, res) => {
=======
// Get saved services from database
router.get('/saved-services', async (req, res) => {
  try {
>>>>>>> 2a63b5ef
  if (!req.isAuthenticated()) {
    return res.status(401).json({ message: 'Not logged in' });
  }

  try {
    const user = await User.findOne({ googleId: req.user.id });
    const services = user?.signupServices || [];
    
    const page = parseInt(req.query.page) || 1;
    const limit = parseInt(req.query.limit) || 50;
    const startIndex = (page - 1) * limit;
    const paginatedServices = services.slice(startIndex, startIndex + limit);
    
    res.json({
      services: paginatedServices,
      total: services.length,
      page,
      limit,
      hasMore: startIndex + limit < services.length,
      lastScan: user?.lastScan,
      status: 'success'
    });
  } catch (err) {
    logger.error('Error fetching saved services', {
      userId: req.user?.id,
      error: err.message
    });
    res.status(500).json({ error: 'Failed to fetch saved services' });
  }
  } catch (err) {
    console.error('Saved services error:', err);
    res.status(500).json({ error: 'Failed to fetch saved services' });
  }
});

<<<<<<< HEAD
// POST /gmail/update-service
router.post('/update-service', validateUpdateService, asyncHandler(async (req, res) => {
=======
// Update service status (unsubscribe/ignore)
router.post('/update-service', async (req, res) => {
  try {
>>>>>>> 2a63b5ef
  if (!req.isAuthenticated()) {
    return res.status(401).json({ message: 'Not logged in' });
  }

  const { domain, action } = req.body;

  try {
    const user = await User.findOne({ googleId: req.user.id });
    if (!user) {
      return res.status(404).json({ error: 'User not found' });
    }

    const serviceIndex = user.signupServices.findIndex(s => s.domain === domain);
    if (serviceIndex === -1) {
      return res.status(404).json({ error: 'Service not found' });
    }

    const service = user.signupServices[serviceIndex];

    switch (action) {
      case 'unsubscribe':
        service.unsubscribed = true;
        service.unsubscribedAt = new Date();
        break;
      case 'ignore':
        service.ignored = true;
        service.ignoredAt = new Date();
        break;
      case 'restore':
        service.unsubscribed = false;
        service.ignored = false;
        service.unsubscribedAt = null;
        service.ignoredAt = null;
        break;
      default:
        return res.status(400).json({ error: 'Invalid action' });
    }

    await user.save();
<<<<<<< HEAD
    clearUserCache(req.user.id);

=======
    
    // Clear user cache to force refresh
    // clearUserCache(req.user.id);
    
>>>>>>> 2a63b5ef
    logger.info(`Service ${action}d successfully`, {
      userId: req.user.id,
      domain,
      action
    });

    res.json({
      message: `Service ${action}d successfully`,
      status: 'success'
    });
  } catch (err) {
    logger.error('Error updating service', {
      userId: req.user?.id,
      domain,
      action,
      error: err.message
    });
    res.status(500).json({ error: 'Failed to update service' });
  }
  } catch (err) {
    console.error('Update service error:', err);
    res.status(500).json({ error: 'Failed to update service' });
  }
});

<<<<<<< HEAD
// GET /gmail/new-services
router.get('/new-services', asyncHandler(async (req, res) => {
=======
// Get new services since last scan
router.get('/new-services', async (req, res) => {
  try {
>>>>>>> 2a63b5ef
  if (!req.isAuthenticated()) {
    return res.status(401).json({ message: 'Not logged in' });
  }

  try {
    const user = await User.findOne({ googleId: req.user.id });
    const lastScan = user?.lastScan;

    if (!lastScan) {
      return res.json({
        services: [],
        message: 'No previous scan found. Run full scan first.',
        status: 'success'
      });
    }

    const newServices = await detectNewSignupEmails(req.user, lastScan);

    res.json({
      services: newServices,
      count: newServices.length,
      lastScan,
      status: 'success'
    });
  } catch (err) {
    logger.error('Error fetching new services', {
      userId: req.user?.id,
      error: err.message
    });
    res.status(500).json({ error: 'Failed to fetch new services' });
  }
  } catch (err) {
    console.error('New services error:', err);
    res.status(500).json({ error: 'Failed to fetch new services' });
  }
});

<<<<<<< HEAD
// GET /gmail/test-connection
router.get('/test-connection', asyncHandler(async (req, res) => {
=======
router.get('/test-connection', async (req, res) => {
  try {
>>>>>>> 2a63b5ef
  logger.debug('Gmail connection test requested', {
    userId: req.user?.id,
    hasAccessToken: !!req.user?.accessToken
  });

  if (!req.isAuthenticated()) {
    return res.status(401).json({ message: 'Not logged in' });
  }

  if (!req.user.accessToken) {
    return res.status(401).json({ 
      error: 'Access token missing - please log in again',
      action: 'REAUTH_REQUIRED'
    });
  }

  try {
    const tokens = await tokenManager.validateAndRefreshToken(req.user);
    const result = await testGmailConnection(tokens);

    logger.info('Gmail connection test successful', {
      userId: req.user.id,
      email: result.email
    });

    res.json(result);
  } catch (err) {
    logger.error('Gmail connection test failed', {
      userId: req.user?.id,
      error: err.message
    });
    res.status(400).json({ error: err.message });
  }
  } catch (err) {
    console.error('Test connection error:', err);
    res.status(500).json({ error: 'Failed to test connection' });
  }
});

router.get('/whoami', (req, res) => {
  if (!req.isAuthenticated()) return res.status(401).json({ error: 'Not logged in' });

  res.json({
    id: req.user?.id,
    email: req.user?.email,
    accessTokenExists: !!req.user?.accessToken,
    refreshTokenExists: !!req.user?.refreshToken
  });
});

module.exports = router;<|MERGE_RESOLUTION|>--- conflicted
+++ resolved
@@ -1,13 +1,6 @@
 const express = require('express');
 const router = express.Router();
-<<<<<<< HEAD
-const {
-  detectSignupEmails,
-  detectNewSignupEmails
-} = require('../helpers/detectSignupEmails');
-=======
 const { detectSignupEmails, detectNewSignupEmails } = require('../helpers/detectSignupEmails');
->>>>>>> 2a63b5ef
 const testGmailConnection = require('../helpers/test');
 const tokenManager = require('../utils/tokenManager');
 const logger = require('../utils/logger');
@@ -19,20 +12,25 @@
   Promise.resolve(fn(req, res, next)).catch(next);
 };
 
-<<<<<<< HEAD
-// GET /gmail/all-signups
-router.get('/all-signups', asyncHandler(async (req, res) => {
+router.get('/all-signups', async (req, res) => {
+  try {
+  if (!req.isAuthenticated()) {
+    return res.status(401).json({ message: 'Not logged in' });
+  }
+
+  const forceRefresh = req.query.refresh === 'true';
+
+  if (!req.user.accessToken) {
+    return res.status(401).json({ 
+      error: 'Access token missing - please log in again',
+      action: 'REAUTH_REQUIRED'
+    });
+  }
+
   try {
     if (!req.isAuthenticated()) {
       return res.status(401).json({ message: 'Not logged in' });
     }
-=======
-router.get('/all-signups', async (req, res) => {
-  try {
-  if (!req.isAuthenticated()) {
-    return res.status(401).json({ message: 'Not logged in' });
-  }
->>>>>>> 2a63b5ef
 
     const forceRefresh = req.query.refresh === 'true';
 
@@ -104,14 +102,9 @@
   }
 });
 
-<<<<<<< HEAD
-// GET /gmail/saved-services
-router.get('/saved-services', validatePagination, asyncHandler(async (req, res) => {
-=======
 // Get saved services from database
 router.get('/saved-services', async (req, res) => {
   try {
->>>>>>> 2a63b5ef
   if (!req.isAuthenticated()) {
     return res.status(401).json({ message: 'Not logged in' });
   }
@@ -147,14 +140,9 @@
   }
 });
 
-<<<<<<< HEAD
-// POST /gmail/update-service
-router.post('/update-service', validateUpdateService, asyncHandler(async (req, res) => {
-=======
 // Update service status (unsubscribe/ignore)
 router.post('/update-service', async (req, res) => {
   try {
->>>>>>> 2a63b5ef
   if (!req.isAuthenticated()) {
     return res.status(401).json({ message: 'Not logged in' });
   }
@@ -194,15 +182,10 @@
     }
 
     await user.save();
-<<<<<<< HEAD
-    clearUserCache(req.user.id);
-
-=======
     
     // Clear user cache to force refresh
     // clearUserCache(req.user.id);
     
->>>>>>> 2a63b5ef
     logger.info(`Service ${action}d successfully`, {
       userId: req.user.id,
       domain,
@@ -228,14 +211,9 @@
   }
 });
 
-<<<<<<< HEAD
-// GET /gmail/new-services
-router.get('/new-services', asyncHandler(async (req, res) => {
-=======
 // Get new services since last scan
 router.get('/new-services', async (req, res) => {
   try {
->>>>>>> 2a63b5ef
   if (!req.isAuthenticated()) {
     return res.status(401).json({ message: 'Not logged in' });
   }
@@ -273,13 +251,8 @@
   }
 });
 
-<<<<<<< HEAD
-// GET /gmail/test-connection
-router.get('/test-connection', asyncHandler(async (req, res) => {
-=======
 router.get('/test-connection', async (req, res) => {
   try {
->>>>>>> 2a63b5ef
   logger.debug('Gmail connection test requested', {
     userId: req.user?.id,
     hasAccessToken: !!req.user?.accessToken
