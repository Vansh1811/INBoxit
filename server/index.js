const express = require('express');
const session = require('express-session');
const MongoStore = require('connect-mongo');
const passport = require('./config/passport');
const authRoutes = require('./routes/auth');
const gmailRoutes = require('./routes/gmail');
const mongoose = require('mongoose');
const cors = require('cors');
const servicesRoutes = require('./routes/services');
// const { detectPlatforms, DetectedService } = require('./models/DetectedService');
// const { apiLimiter } = require('./middleware/rateLimiter');
// const { errorHandler, notFoundHandler } = require('./middleware/errorHandler');
const logger = require('./utils/logger');
require('dotenv').config();

const app = express();
app.set('trust proxy', 1); // For rate limiting

// --- MIDDLEWARE ---
app.use(cors({
  origin: 'http://localhost:3000',
  credentials: true
}));

<<<<<<< HEAD
=======
// Apply rate limiting - commented out for now
// app.use('/api', apiLimiter);

>>>>>>> 2a63b5ef
app.use(express.json());
app.use('/api', apiLimiter);

// --- MONGOOSE CONNECTION ---
mongoose.connect(process.env.MONGO_URI, {
  serverSelectionTimeoutMS: 10000, // Optional: faster failure
  autoIndex: true
})
  .then(() => logger.info('✅ MongoDB connected successfully'))
  .catch(err => {
    logger.error('❌ MongoDB connection error:', { error: err.message });
    process.exit(1);
  });

// --- SESSION CONFIG ---
app.use(session({
  secret: process.env.SESSION_SECRET || 'defaultsecret',
  resave: false,
  saveUninitialized: false,
  store: MongoStore.create({
    mongoUrl: process.env.MONGO_URI,
    touchAfter: 24 * 3600
  }),
  cookie: {
    secure: false,
    httpOnly: true,
    maxAge: 24 * 60 * 60 * 1000 // 1 day
  }
}));

app.use(passport.initialize());
app.use(passport.session());

// --- ROUTES ---
app.get('/health', (req, res) => {
  res.json({
    status: 'healthy',
    timestamp: new Date().toISOString(),
    uptime: process.uptime(),
    mongodb: mongoose.connection.readyState === 1 ? 'connected' : 'disconnected'
  });
});

app.use('/auth', authRoutes);
app.use('/gmail', gmailRoutes);
app.use('/', servicesRoutes);

<<<<<<< HEAD
// --- DETECT PLATFORMS ---
app.get('/detect-platforms', async (req, res) => {
  try {
    if (!req.user) return res.status(401).json({ error: 'Please login first' });

    logger.info('Starting platform detection', { userId: req.user.id });

    const platforms = await detectPlatforms(req.user);
    const savedPlatforms = await DetectedService.find({ user: req.user._id });

    res.json({
      detected: platforms,
      saved: savedPlatforms,
      count: savedPlatforms.length,
      status: 'success'
    });
  } catch (error) {
    logger.error('Platform detection failed', {
      userId: req.user?.id,
      error: error.message
    });
    res.status(500).json({ error: 'Failed to detect platforms' });
  }
});

// --- FETCH SAVED PLATFORMS ---
app.get('/my-platforms', async (req, res) => {
  try {
    if (!req.user) return res.status(401).json({ error: 'Please login first' });

    const platforms = await DetectedService.find({ user: req.user._id });

    res.json({
      platforms,
      count: platforms.length,
      status: 'success'
    });
  } catch (error) {
    res.status(500).json({ error: 'Failed to fetch platforms' });
  }
});
=======
// Commented out platform detection for now
// app.get('/detect-platforms', async (req, res) => {
//   // ... platform detection code
// });
>>>>>>> 2a63b5ef

// --- GMAIL CONNECTION TEST ---
app.get('/test-connection', async (req, res) => {
  try {
    if (!req.user) return res.status(401).json({ error: 'User not authenticated' });

    const services = req.user.accessToken ? ['Gmail'] : [];

    res.json({
      services,
      status: 'success',
      message: `Found ${services.length} connected services`
    });
  } catch (error) {
    logger.error('Error fetching services', {
      userId: req.user?.id,
      error: error.message
    });
    res.status(500).json({ error: 'Failed to fetch services' });
  }
});

<<<<<<< HEAD
// --- ERROR HANDLING ---
app.use(notFoundHandler);
app.use(errorHandler);
=======
// Add basic error handling
app.use((err, req, res, next) => {
  console.error('Error:', err);
  res.status(500).json({ error: 'Internal server error' });
});
>>>>>>> 2a63b5ef

// --- GRACEFUL SHUTDOWN ---
process.on('SIGTERM', () => {
  logger.info('SIGTERM received, shutting down gracefully');
  mongoose.connection.close(() => {
    logger.info('MongoDB connection closed');
    process.exit(0);
  });
});

process.on('SIGINT', () => {
  logger.info('SIGINT received, shutting down gracefully');
  mongoose.connection.close(() => {
    logger.info('MongoDB connection closed');
    process.exit(0);
  });
});

// --- START SERVER ---
const PORT = process.env.PORT || 5000;
app.listen(PORT, () => {
  logger.info('🚀 Server started successfully', {
    port: PORT,
    environment: process.env.NODE_ENV || 'development',
    nodeVersion: process.version
  });
});<|MERGE_RESOLUTION|>--- conflicted
+++ resolved
@@ -22,14 +22,8 @@
   credentials: true
 }));
 
-<<<<<<< HEAD
-=======
 // Apply rate limiting - commented out for now
 // app.use('/api', apiLimiter);
-
->>>>>>> 2a63b5ef
-app.use(express.json());
-app.use('/api', apiLimiter);
 
 // --- MONGOOSE CONNECTION ---
 mongoose.connect(process.env.MONGO_URI, {
@@ -75,54 +69,10 @@
 app.use('/gmail', gmailRoutes);
 app.use('/', servicesRoutes);
 
-<<<<<<< HEAD
-// --- DETECT PLATFORMS ---
-app.get('/detect-platforms', async (req, res) => {
-  try {
-    if (!req.user) return res.status(401).json({ error: 'Please login first' });
-
-    logger.info('Starting platform detection', { userId: req.user.id });
-
-    const platforms = await detectPlatforms(req.user);
-    const savedPlatforms = await DetectedService.find({ user: req.user._id });
-
-    res.json({
-      detected: platforms,
-      saved: savedPlatforms,
-      count: savedPlatforms.length,
-      status: 'success'
-    });
-  } catch (error) {
-    logger.error('Platform detection failed', {
-      userId: req.user?.id,
-      error: error.message
-    });
-    res.status(500).json({ error: 'Failed to detect platforms' });
-  }
-});
-
-// --- FETCH SAVED PLATFORMS ---
-app.get('/my-platforms', async (req, res) => {
-  try {
-    if (!req.user) return res.status(401).json({ error: 'Please login first' });
-
-    const platforms = await DetectedService.find({ user: req.user._id });
-
-    res.json({
-      platforms,
-      count: platforms.length,
-      status: 'success'
-    });
-  } catch (error) {
-    res.status(500).json({ error: 'Failed to fetch platforms' });
-  }
-});
-=======
 // Commented out platform detection for now
 // app.get('/detect-platforms', async (req, res) => {
 //   // ... platform detection code
 // });
->>>>>>> 2a63b5ef
 
 // --- GMAIL CONNECTION TEST ---
 app.get('/test-connection', async (req, res) => {
@@ -145,17 +95,11 @@
   }
 });
 
-<<<<<<< HEAD
-// --- ERROR HANDLING ---
-app.use(notFoundHandler);
-app.use(errorHandler);
-=======
 // Add basic error handling
 app.use((err, req, res, next) => {
   console.error('Error:', err);
   res.status(500).json({ error: 'Internal server error' });
 });
->>>>>>> 2a63b5ef
 
 // --- GRACEFUL SHUTDOWN ---
 process.on('SIGTERM', () => {
